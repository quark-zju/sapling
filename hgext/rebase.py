--- conflicted
+++ resolved
@@ -392,20 +392,12 @@
             cwd = repo['.'].rev()
 
         if cwd == dest:
-<<<<<<< HEAD
-            repo.ui.debug('already working on current\n')
-=======
             repo.ui.debug('source and destination are the same\n')
->>>>>>> ba7d982f
             return None
 
         targetancestors = set(repo.changelog.ancestors(dest))
         if cwd in targetancestors:
-<<<<<<< HEAD
-            repo.ui.debug('already working on the current branch\n')
-=======
             repo.ui.debug('source is ancestor of destination\n')
->>>>>>> ba7d982f
             return None
 
         cwdancestors = set(repo.changelog.ancestors(cwd))
