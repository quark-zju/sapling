--- conflicted
+++ resolved
@@ -848,30 +848,6 @@
     '''Commit the wd changes with parents p1 and p2. Reuse commit info from rev
     but also store useful information in extra.
     Return node of committed revision.'''
-<<<<<<< HEAD
-    repo.setparents(repo[p1].node(), repo[p2].node())
-    ctx = repo[rev]
-    if commitmsg is None:
-        commitmsg = ctx.description()
-    keepbranch = keepbranches and repo[p1].branch() != ctx.branch()
-    extra = {'rebase_source': ctx.hex()}
-    if extrafn:
-        extrafn(ctx, extra)
-
-    destphase = max(ctx.phase(), phases.draft)
-    overrides = {('phases', 'new-commit'): destphase}
-    with repo.ui.configoverride(overrides, 'rebase'):
-        if keepbranch:
-            repo.ui.setconfig('ui', 'allowemptycommit', True)
-        # Commit might fail if unresolved files exist
-        if date is None:
-            date = ctx.date()
-        newnode = repo.commit(text=commitmsg, user=ctx.user(),
-                              date=date, extra=extra, editor=editor)
-
-    repo.dirstate.setbranch(repo[newnode].branch())
-    return newnode
-=======
     dsguard = dirstateguard.dirstateguard(repo, 'rebase')
     try:
         repo.setparents(repo[p1].node(), repo[p2].node())
@@ -883,8 +859,8 @@
         if extrafn:
             extrafn(ctx, extra)
 
-        targetphase = max(ctx.phase(), phases.draft)
-        overrides = {('phases', 'new-commit'): targetphase}
+        destphase = max(ctx.phase(), phases.draft)
+        overrides = {('phases', 'new-commit'): destphase}
         with repo.ui.configoverride(overrides, 'rebase'):
             if keepbranch:
                 repo.ui.setconfig('ui', 'allowemptycommit', True)
@@ -899,7 +875,6 @@
         return newnode
     finally:
         release(dsguard)
->>>>>>> 133a01a0
 
 def rebasenode(repo, rev, p1, base, state, collapse, dest):
     'Rebase a single revision rev on top of p1 using base as merge ancestor'
