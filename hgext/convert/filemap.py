# Copyright 2007 Bryan O'Sullivan <bos@serpentine.com>
# Copyright 2007 Alexis S. L. Carvalho <alexis@cecm.usp.br>
#
# This software may be used and distributed according to the terms of
# the GNU General Public License, incorporated herein by reference.

import shlex
from mercurial.i18n import _
from mercurial import util
from common import SKIPREV, converter_source

def rpairs(name):
    yield '.', name
    e = len(name)
    while e != -1:
        yield name[:e], name[e+1:]
        e = name.rfind('/', 0, e)

class filemapper(object):
    '''Map and filter filenames when importing.
    A name can be mapped to itself, a new name, or None (omit from new
    repository).'''

    def __init__(self, ui, path=None):
        self.ui = ui
        self.include = {}
        self.exclude = {}
        self.rename = {}
        if path:
            if self.parse(path):
                raise util.Abort(_('errors in filemap'))

    def parse(self, path):
        errs = 0
        def check(name, mapping, listname):
            if name in mapping:
                self.ui.warn(_('%s:%d: %r already in %s list\n') %
                             (lex.infile, lex.lineno, name, listname))
                return 1
            return 0
        lex = shlex.shlex(open(path), path, True)
        lex.wordchars += '!@#$%^&*()-=+[]{}|;:,./<>?'
        cmd = lex.get_token()
        while cmd:
            if cmd == 'include':
                name = lex.get_token()
                errs += check(name, self.exclude, 'exclude')
                self.include[name] = name
            elif cmd == 'exclude':
                name = lex.get_token()
                errs += check(name, self.include, 'include')
                errs += check(name, self.rename, 'rename')
                self.exclude[name] = name
            elif cmd == 'rename':
                src = lex.get_token()
                dest = lex.get_token()
                errs += check(src, self.exclude, 'exclude')
                self.rename[src] = dest
            elif cmd == 'source':
                errs += self.parse(lex.get_token())
            else:
                self.ui.warn(_('%s:%d: unknown directive %r\n') %
                             (lex.infile, lex.lineno, cmd))
                errs += 1
            cmd = lex.get_token()
        return errs

    def lookup(self, name, mapping):
        for pre, suf in rpairs(name):
            try:
                return mapping[pre], pre, suf
            except KeyError, err:
                pass
        return '', name, ''

    def __call__(self, name):
        if self.include:
            inc = self.lookup(name, self.include)[0]
        else:
            inc = name
        if self.exclude:
            exc = self.lookup(name, self.exclude)[0]
        else:
            exc = ''
        if not inc or exc:
            return None
        newpre, pre, suf = self.lookup(name, self.rename)
        if newpre:
            if newpre == '.':
                return suf
            if suf:
                return newpre + '/' + suf
            return newpre
        return name

    def active(self):
        return bool(self.include or self.exclude or self.rename)

# This class does two additional things compared to a regular source:
#
# - Filter and rename files.  This is mostly wrapped by the filemapper
#   class above. We hide the original filename in the revision that is
#   returned by getchanges to be able to find things later in getfile
#   and getmode.
#
# - Return only revisions that matter for the files we're interested in.
#   This involves rewriting the parents of the original revision to
#   create a graph that is restricted to those revisions.
#
#   This set of revisions includes not only revisions that directly
#   touch files we're interested in, but also merges that merge two
#   or more interesting revisions.

class filemap_source(converter_source):
    def __init__(self, ui, baseconverter, filemap):
        super(filemap_source, self).__init__(ui)
        self.base = baseconverter
        self.filemapper = filemapper(ui, filemap)
        self.commits = {}
        # if a revision rev has parent p in the original revision graph, then
        # rev will have parent self.parentmap[p] in the restricted graph.
        self.parentmap = {}
        # self.wantedancestors[rev] is the set of all ancestors of rev that
        # are in the restricted graph.
        self.wantedancestors = {}
        self.convertedorder = None
        self._rebuilt = False
        self.origparents = {}
        self.children = {}
        self.seenchildren = {}

<<<<<<< HEAD
    def setrevmap(self, revmap):
=======
    def before(self):
        self.base.before()

    def after(self):
        self.base.after()

    def setrevmap(self, revmap, order):
>>>>>>> 8fdc8553
        # rebuild our state to make things restartable
        #
        # To avoid calling getcommit for every revision that has already
        # been converted, we rebuild only the parentmap, delaying the
        # rebuild of wantedancestors until we need it (i.e. until a
        # merge).
        #
        # We assume the order argument lists the revisions in
        # topological order, so that we can infer which revisions were
        # wanted by previous runs.
        self._rebuilt = not revmap
        seen = {SKIPREV: SKIPREV}
        dummyset = util.set()
        converted = []
        for rev in revmap.order:
            mapped = revmap[rev]
            wanted = mapped not in seen
            if wanted:
                seen[mapped] = rev
                self.parentmap[rev] = rev
            else:
                self.parentmap[rev] = seen[mapped]
            self.wantedancestors[rev] = dummyset
            arg = seen[mapped]
            if arg == SKIPREV:
                arg = None
            converted.append((rev, wanted, arg))
        self.convertedorder = converted
        return self.base.setrevmap(revmap)

    def rebuild(self):
        if self._rebuilt:
            return True
        self._rebuilt = True
        self.parentmap.clear()
        self.wantedancestors.clear()
        self.seenchildren.clear()
        for rev, wanted, arg in self.convertedorder:
            if rev not in self.origparents:
                self.origparents[rev] = self.getcommit(rev).parents
            if arg is not None:
                self.children[arg] = self.children.get(arg, 0) + 1

        for rev, wanted, arg in self.convertedorder:
            parents = self.origparents[rev]
            if wanted:
                self.mark_wanted(rev, parents)
            else:
                self.mark_not_wanted(rev, arg)
            self._discard(arg, *parents)

        return True

    def getheads(self):
        return self.base.getheads()

    def getcommit(self, rev):
        # We want to save a reference to the commit objects to be able
        # to rewrite their parents later on.
        c = self.commits[rev] = self.base.getcommit(rev)
        for p in c.parents:
            self.children[p] = self.children.get(p, 0) + 1
        return c

    def _discard(self, *revs):
        for r in revs:
            if r is None:
                continue
            self.seenchildren[r] = self.seenchildren.get(r, 0) + 1
            if self.seenchildren[r] == self.children[r]:
                del self.wantedancestors[r]
                del self.parentmap[r]
                del self.seenchildren[r]
                if self._rebuilt:
                    del self.children[r]

    def wanted(self, rev, i):
        # Return True if we're directly interested in rev.
        #
        # i is an index selecting one of the parents of rev (if rev
        # has no parents, i is None).  getchangedfiles will give us
        # the list of files that are different in rev and in the parent
        # indicated by i.  If we're interested in any of these files,
        # we're interested in rev.
        try:
            files = self.base.getchangedfiles(rev, i)
        except NotImplementedError:
            raise util.Abort(_("source repository doesn't support --filemap"))
        for f in files:
            if self.filemapper(f):
                return True
        return False

    def mark_not_wanted(self, rev, p):
        # Mark rev as not interesting and update data structures.

        if p is None:
            # A root revision. Use SKIPREV to indicate that it doesn't
            # map to any revision in the restricted graph.  Put SKIPREV
            # in the set of wanted ancestors to simplify code elsewhere
            self.parentmap[rev] = SKIPREV
            self.wantedancestors[rev] = util.set((SKIPREV,))
            return

        # Reuse the data from our parent.
        self.parentmap[rev] = self.parentmap[p]
        self.wantedancestors[rev] = self.wantedancestors[p]

    def mark_wanted(self, rev, parents):
        # Mark rev ss wanted and update data structures.

        # rev will be in the restricted graph, so children of rev in
        # the original graph should still have rev as a parent in the
        # restricted graph.
        self.parentmap[rev] = rev

        # The set of wanted ancestors of rev is the union of the sets
        # of wanted ancestors of its parents. Plus rev itself.
        wrev = util.set()
        for p in parents:
            wrev.update(self.wantedancestors[p])
        wrev.add(rev)
        self.wantedancestors[rev] = wrev

    def getchanges(self, rev):
        parents = self.commits[rev].parents
        if len(parents) > 1:
            self.rebuild()

        # To decide whether we're interested in rev we:
        #
        # - calculate what parents rev will have if it turns out we're
        #   interested in it.  If it's going to have more than 1 parent,
        #   we're interested in it.
        #
        # - otherwise, we'll compare it with the single parent we found.
        #   If any of the files we're interested in is different in the
        #   the two revisions, we're interested in rev.

        # A parent p is interesting if its mapped version (self.parentmap[p]):
        # - is not SKIPREV
        # - is still not in the list of parents (we don't want duplicates)
        # - is not an ancestor of the mapped versions of the other parents
        mparents = []
        wp = None
        for i, p1 in enumerate(parents):
            mp1 = self.parentmap[p1]
            if mp1 == SKIPREV or mp1 in mparents:
                continue
            for p2 in parents:
                if p1 == p2 or mp1 == self.parentmap[p2]:
                    continue
                if mp1 in self.wantedancestors[p2]:
                    break
            else:
                mparents.append(mp1)
                wp = i

        if wp is None and parents:
            wp = 0

        self.origparents[rev] = parents

        if len(mparents) < 2 and not self.wanted(rev, wp):
            # We don't want this revision.
            # Update our state and tell the convert process to map this
            # revision to the same revision its parent as mapped to.
            p = None
            if parents:
                p = parents[wp]
            self.mark_not_wanted(rev, p)
            self.convertedorder.append((rev, False, p))
            self._discard(*parents)
            return self.parentmap[rev]

        # We want this revision.
        # Rewrite the parents of the commit object
        self.commits[rev].parents = mparents
        self.mark_wanted(rev, parents)
        self.convertedorder.append((rev, True, None))
        self._discard(*parents)

        # Get the real changes and do the filtering/mapping.
        # To be able to get the files later on in getfile and getmode,
        # we hide the original filename in the rev part of the return
        # value.
        changes, copies = self.base.getchanges(rev)
        newnames = {}
        files = []
        for f, r in changes:
            newf = self.filemapper(f)
            if newf:
                files.append((newf, (f, r)))
                newnames[f] = newf

        ncopies = {}
        for c in copies:
            newc = self.filemapper(c)
            if newc:
                newsource = self.filemapper(copies[c])
                if newsource:
                    ncopies[newc] = newsource

        return files, ncopies

    def getfile(self, name, rev):
        realname, realrev = rev
        return self.base.getfile(realname, realrev)

    def getmode(self, name, rev):
        realname, realrev = rev
        return self.base.getmode(realname, realrev)

    def gettags(self):
        return self.base.gettags()<|MERGE_RESOLUTION|>--- conflicted
+++ resolved
@@ -129,17 +129,13 @@
         self.children = {}
         self.seenchildren = {}
 
-<<<<<<< HEAD
-    def setrevmap(self, revmap):
-=======
     def before(self):
         self.base.before()
 
     def after(self):
         self.base.after()
 
-    def setrevmap(self, revmap, order):
->>>>>>> 8fdc8553
+    def setrevmap(self, revmap):
         # rebuild our state to make things restartable
         #
         # To avoid calling getcommit for every revision that has already
