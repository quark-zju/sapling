--- conflicted
+++ resolved
@@ -24,17 +24,10 @@
     reposet = frozenset(walkrepos('.', followsym=True))
     if sym and (len(reposet) != 3):
         print "reposet = %r" % (reposet,)
-<<<<<<< HEAD
-        print "Found %d repositories when I should have found 5" % (len(reposet),)
-    if (not sym) and (len(reposet) != 4):
-        print "reposet = %r" % (reposet,)
-        print "Found %d repositories when I should have found 4" % (len(reposet),)
-=======
-        raise SystemExit(1, "Found %d repositories when I should have found 3" % (len(reposet),))
+        print "Found %d repositories when I should have found 3" % (len(reposet),)
     if (not sym) and (len(reposet) != 2):
         print "reposet = %r" % (reposet,)
-        raise SystemExit(1, "Found %d repositories when I should have found 2" % (len(reposet),))
->>>>>>> 1ab0600f
+        print "Found %d repositories when I should have found 2" % (len(reposet),)
     sub1set = frozenset((pjoin('.', 'sub1'),
                          pjoin('.', 'circle', 'subdir', 'sub1')))
     if len(sub1set & reposet) != 1:
