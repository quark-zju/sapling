--- conflicted
+++ resolved
@@ -11,11 +11,7 @@
 
 tempprefix = 'hg-hghave-'
 
-<<<<<<< HEAD
-def matchoutput(cmd, regexp):
-=======
 def matchoutput(cmd, regexp, ignorestatus=False):
->>>>>>> 7c438d20
     """Return True if cmd executes successfully and its output
     is matched by the supplied regular expression.
     """
@@ -23,11 +19,7 @@
     fh = os.popen(cmd)
     s = fh.read()
     ret = fh.close()
-<<<<<<< HEAD
-    return ret is None and r.search(s)
-=======
     return (ignorestatus or ret is None) and r.search(s)
->>>>>>> 7c438d20
 
 def has_symlink():
     return hasattr(os, "symlink")
@@ -78,7 +70,6 @@
 
 def has_git():
     return matchoutput('git --version 2>&1', r'^git version')
-<<<<<<< HEAD
 
 def has_svn():
     return matchoutput('svn --version 2>&1', r'^svn, version') and \
@@ -90,8 +81,6 @@
         return True
     except ImportError:
         return False
-=======
->>>>>>> 7c438d20
 
 checks = {
     "cvs": (has_cvs, "cvs client"),
