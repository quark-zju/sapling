--- conflicted
+++ resolved
@@ -297,20 +297,12 @@
         tn = None
         fp.write(mdiff.unidiff(to, date1, tn, date2, f, r, text=text))
 
-def trimuser(ui, rev, name, revcache):
+def trimuser(ui, name, rev, revcache):
     """trim the name of the user who committed a change"""
-    try:
-        return revcache[rev]
-    except KeyError:
-        if not ui.verbose:
-            f = name.find('@')
-            if f >= 0:
-                name = name[:f]
-            f = name.find('<')
-            if f >= 0:
-                name = name[f+1:]
-        revcache[rev] = name
-        return name
+    user = revcache.get(rev)
+    if user is None:
+        user = revcache[rev] = ui.shortuser(name)
+    return user
 
 def show_changeset(ui, repo, rev=0, changenode=None, brinfo=None):
     """show a single changeset or file revision"""
@@ -516,17 +508,8 @@
 
     ucache = {}
     def getname(rev):
-<<<<<<< HEAD
         cl = repo.changelog.read(repo.changelog.node(rev))
-        return trimuser(ui, rev, cl[1], ucache)
-=======
-        try:
-            return bcache[rev]
-        except KeyError:
-            cl = repo.changelog.read(repo.changelog.node(rev))
-            bcache[rev] = name = ui.shortuser(cl[1])
-            return name
->>>>>>> 6f4b50dd
+        return trimuser(ui, cl[1], rev, ucache)
 
     if not pats:
         raise util.Abort('at least one file name or pattern required')
@@ -930,7 +913,7 @@
             cols = [fn, str(rev)]
             if opts['line_number']: cols.append(str(l.linenum))
             if opts['every_match']: cols.append(change)
-            if opts['user']: cols.append(trimuser(ui, rev, getchange(rev)[1],
+            if opts['user']: cols.append(trimuser(ui, getchange(rev)[1], rev,
                                                   ucache))
             if opts['files_with_matches']:
                 c = (fn, rev)
