# revset.py - revision set queries for mercurial
#
# Copyright 2010 Matt Mackall <mpm@selenic.com>
#
# This software may be used and distributed according to the terms of the
# GNU General Public License version 2 or any later version.

import re
import parser, util, error, discovery, hbisect
import bookmarks as bookmarksmod
import match as matchmod
from i18n import _

elements = {
    "(": (20, ("group", 1, ")"), ("func", 1, ")")),
    "~": (18, None, ("ancestor", 18)),
    "^": (18, None, ("parent", 18), ("parentpost", 18)),
    "-": (5, ("negate", 19), ("minus", 5)),
    "::": (17, ("dagrangepre", 17), ("dagrange", 17),
           ("dagrangepost", 17)),
    "..": (17, ("dagrangepre", 17), ("dagrange", 17),
           ("dagrangepost", 17)),
    ":": (15, ("rangepre", 15), ("range", 15), ("rangepost", 15)),
    "not": (10, ("not", 10)),
    "!": (10, ("not", 10)),
    "and": (5, None, ("and", 5)),
    "&": (5, None, ("and", 5)),
    "or": (4, None, ("or", 4)),
    "|": (4, None, ("or", 4)),
    "+": (4, None, ("or", 4)),
    ",": (2, None, ("list", 2)),
    ")": (0, None, None),
    "symbol": (0, ("symbol",), None),
    "string": (0, ("string",), None),
    "end": (0, None, None),
}

keywords = set(['and', 'or', 'not'])

def tokenize(program):
    pos, l = 0, len(program)
    while pos < l:
        c = program[pos]
        if c.isspace(): # skip inter-token whitespace
            pass
        elif c == ':' and program[pos:pos + 2] == '::': # look ahead carefully
            yield ('::', None, pos)
            pos += 1 # skip ahead
        elif c == '.' and program[pos:pos + 2] == '..': # look ahead carefully
            yield ('..', None, pos)
            pos += 1 # skip ahead
        elif c in "():,-|&+!~^": # handle simple operators
            yield (c, None, pos)
        elif (c in '"\'' or c == 'r' and
              program[pos:pos + 2] in ("r'", 'r"')): # handle quoted strings
            if c == 'r':
                pos += 1
                c = program[pos]
                decode = lambda x: x
            else:
                decode = lambda x: x.decode('string-escape')
            pos += 1
            s = pos
            while pos < l: # find closing quote
                d = program[pos]
                if d == '\\': # skip over escaped characters
                    pos += 2
                    continue
                if d == c:
                    yield ('string', decode(program[s:pos]), s)
                    break
                pos += 1
            else:
                raise error.ParseError(_("unterminated string"), s)
        elif c.isalnum() or c in '._' or ord(c) > 127: # gather up a symbol/keyword
            s = pos
            pos += 1
            while pos < l: # find end of symbol
                d = program[pos]
                if not (d.isalnum() or d in "._" or ord(d) > 127):
                    break
                if d == '.' and program[pos - 1] == '.': # special case for ..
                    pos -= 1
                    break
                pos += 1
            sym = program[s:pos]
            if sym in keywords: # operator keywords
                yield (sym, None, s)
            else:
                yield ('symbol', sym, s)
            pos -= 1
        else:
            raise error.ParseError(_("syntax error"), pos)
        pos += 1
    yield ('end', None, pos)

# helpers

def getstring(x, err):
    if x and (x[0] == 'string' or x[0] == 'symbol'):
        return x[1]
    raise error.ParseError(err)

def getlist(x):
    if not x:
        return []
    if x[0] == 'list':
        return getlist(x[1]) + [x[2]]
    return [x]

def getargs(x, min, max, err):
    l = getlist(x)
    if len(l) < min or len(l) > max:
        raise error.ParseError(err)
    return l

def getset(repo, subset, x):
    if not x:
        raise error.ParseError(_("missing argument"))
    return methods[x[0]](repo, subset, *x[1:])

# operator methods

def stringset(repo, subset, x):
    x = repo[x].rev()
    if x == -1 and len(subset) == len(repo):
        return [-1]
    if len(subset) == len(repo) or x in subset:
        return [x]
    return []

def symbolset(repo, subset, x):
    if x in symbols:
        raise error.ParseError(_("can't use %s here") % x)
    return stringset(repo, subset, x)

def rangeset(repo, subset, x, y):
    m = getset(repo, subset, x)
    if not m:
        m = getset(repo, range(len(repo)), x)

    n = getset(repo, subset, y)
    if not n:
        n = getset(repo, range(len(repo)), y)

    if not m or not n:
        return []
    m, n = m[0], n[-1]

    if m < n:
        r = range(m, n + 1)
    else:
        r = range(m, n - 1, -1)
    s = set(subset)
    return [x for x in r if x in s]

def andset(repo, subset, x, y):
    return getset(repo, getset(repo, subset, x), y)

def orset(repo, subset, x, y):
    xl = getset(repo, subset, x)
    s = set(xl)
    yl = getset(repo, [r for r in subset if r not in s], y)
    return xl + yl

def notset(repo, subset, x):
    s = set(getset(repo, subset, x))
    return [r for r in subset if r not in s]

def listset(repo, subset, a, b):
    raise error.ParseError(_("can't use a list in this context"))

def func(repo, subset, a, b):
    if a[0] == 'symbol' and a[1] in symbols:
        return symbols[a[1]](repo, subset, b)
    raise error.ParseError(_("not a function: %s") % a[1])

# functions

def adds(repo, subset, x):
    """``adds(pattern)``
    Changesets that add a file matching pattern.
    """
    # i18n: "adds" is a keyword
    pat = getstring(x, _("adds requires a pattern"))
    return checkstatus(repo, subset, pat, 1)

def ancestor(repo, subset, x):
    """``ancestor(single, single)``
    Greatest common ancestor of the two changesets.
    """
    # i18n: "ancestor" is a keyword
    l = getargs(x, 2, 2, _("ancestor requires two arguments"))
    r = range(len(repo))
    a = getset(repo, r, l[0])
    b = getset(repo, r, l[1])
    if len(a) != 1 or len(b) != 1:
        # i18n: "ancestor" is a keyword
        raise error.ParseError(_("ancestor arguments must be single revisions"))
    an = [repo[a[0]].ancestor(repo[b[0]]).rev()]

    return [r for r in an if r in subset]

def ancestors(repo, subset, x):
    """``ancestors(set)``
    Changesets that are ancestors of a changeset in set.
    """
    args = getset(repo, range(len(repo)), x)
    if not args:
        return []
    s = set(repo.changelog.ancestors(*args)) | set(args)
    return [r for r in subset if r in s]

def ancestorspec(repo, subset, x, n):
    """``set~n``
    Changesets that are the Nth ancestor (first parents only) of a changeset in set.
    """
    try:
        n = int(n[1])
    except ValueError:
        raise error.ParseError(_("~ expects a number"))
    ps = set()
    cl = repo.changelog
    for r in getset(repo, subset, x):
        for i in range(n):
            r = cl.parentrevs(r)[0]
        ps.add(r)
    return [r for r in subset if r in ps]

def author(repo, subset, x):
    """``author(string)``
    Alias for ``user(string)``.
    """
    # i18n: "author" is a keyword
    n = getstring(x, _("author requires a string")).lower()
    return [r for r in subset if n in repo[r].user().lower()]

def bisected(repo, subset, x):
    """``bisected(string)``
    Changesets marked in the specified bisect state (good, bad, skip).
    """
    state = getstring(x, _("bisect requires a string")).lower()
    if state not in ('good', 'bad', 'skip', 'unknown'):
        raise error.ParseError(_('invalid bisect state'))
    marked = set(repo.changelog.rev(n) for n in hbisect.load_state(repo)[state])
    return [r for r in subset if r in marked]

def bookmark(repo, subset, x):
    """``bookmark([name])``
    The named bookmark or all bookmarks.
    """
    # i18n: "bookmark" is a keyword
    args = getargs(x, 0, 1, _('bookmark takes one or no arguments'))
    if args:
        bm = getstring(args[0],
                       # i18n: "bookmark" is a keyword
                       _('the argument to bookmark must be a string'))
        bmrev = bookmarksmod.listbookmarks(repo).get(bm, None)
        if not bmrev:
            raise util.Abort(_("bookmark '%s' does not exist") % bm)
        bmrev = repo[bmrev].rev()
        return [r for r in subset if r == bmrev]
    bms = set([repo[r].rev()
               for r in bookmarksmod.listbookmarks(repo).values()])
    return [r for r in subset if r in bms]

def branch(repo, subset, x):
    """``branch(string or set)``
    All changesets belonging to the given branch or the branches of the given
    changesets.
    """
    try:
        b = getstring(x, '')
        if b in repo.branchmap():
            return [r for r in subset if repo[r].branch() == b]
    except error.ParseError:
        # not a string, but another revspec, e.g. tip()
        pass

    s = getset(repo, range(len(repo)), x)
    b = set()
    for r in s:
        b.add(repo[r].branch())
    s = set(s)
    return [r for r in subset if r in s or repo[r].branch() in b]

def checkstatus(repo, subset, pat, field):
    m = matchmod.match(repo.root, repo.getcwd(), [pat])
    s = []
    fast = (m.files() == [pat])
    for r in subset:
        c = repo[r]
        if fast:
            if pat not in c.files():
                continue
        else:
            for f in c.files():
                if m(f):
                    break
            else:
                continue
        files = repo.status(c.p1().node(), c.node())[field]
        if fast:
            if pat in files:
                s.append(r)
        else:
            for f in files:
                if m(f):
                    s.append(r)
                    break
    return s

def children(repo, subset, x):
    """``children(set)``
    Child changesets of changesets in set.
    """
    cs = set()
    cl = repo.changelog
    s = set(getset(repo, range(len(repo)), x))
    for r in xrange(0, len(repo)):
        for p in cl.parentrevs(r):
            if p in s:
                cs.add(r)
    return [r for r in subset if r in cs]

def closed(repo, subset, x):
    """``closed()``
    Changeset is closed.
    """
    # i18n: "closed" is a keyword
    getargs(x, 0, 0, _("closed takes no arguments"))
    return [r for r in subset if repo[r].extra().get('close')]

def contains(repo, subset, x):
    """``contains(pattern)``
    Revision contains pattern.
    """
    # i18n: "contains" is a keyword
    pat = getstring(x, _("contains requires a pattern"))
    m = matchmod.match(repo.root, repo.getcwd(), [pat])
    s = []
    if m.files() == [pat]:
        for r in subset:
            if pat in repo[r]:
                s.append(r)
    else:
        for r in subset:
            for f in repo[r].manifest():
                if m(f):
                    s.append(r)
                    break
    return s

def date(repo, subset, x):
    """``date(interval)``
    Changesets within the interval, see :hg:`help dates`.
    """
    # i18n: "date" is a keyword
    ds = getstring(x, _("date requires a string"))
    dm = util.matchdate(ds)
    return [r for r in subset if dm(repo[r].date()[0])]

def descendants(repo, subset, x):
    """``descendants(set)``
    Changesets which are descendants of changesets in set.
    """
    args = getset(repo, range(len(repo)), x)
    if not args:
        return []
    s = set(repo.changelog.descendants(*args)) | set(args)
    return [r for r in subset if r in s]

def filelog(repo, subset, x):
    """``filelog(pattern)``
    Changesets connected to the specified filelog.
    """

    pat = getstring(x, _("filelog requires a pattern"))
    m = matchmod.match(repo.root, repo.getcwd(), [pat], default='relpath')
    s = set()

    if not m.anypats():
        for f in m.files():
            fl = repo.file(f)
            for fr in fl:
                s.add(fl.linkrev(fr))
    else:
        for f in repo[None]:
            if m(f):
                fl = repo.file(f)
                for fr in fl:
                    s.add(fl.linkrev(fr))

    return [r for r in subset if r in s]

def follow(repo, subset, x):
    """``follow([file])``
    An alias for ``::.`` (ancestors of the working copy's first parent).
    If a filename is specified, the history of the given file is followed,
    including copies.
    """
    # i18n: "follow" is a keyword
    l = getargs(x, 0, 1, _("follow takes no arguments or a filename"))
    p = repo['.'].rev()
    if l:
        x = getstring(l[0], "follow expected a filename")
        s = set(ctx.rev() for ctx in repo['.'][x].ancestors())
    else:
        s = set(repo.changelog.ancestors(p))

    s |= set([p])
    return [r for r in subset if r in s]

def followfile(repo, subset, f):
    """``follow()``
    An alias for ``::.`` (ancestors of the working copy's first parent).
    """
    # i18n: "follow" is a keyword
    getargs(x, 0, 0, _("follow takes no arguments"))
    p = repo['.'].rev()
    s = set(repo.changelog.ancestors(p)) | set([p])
    return [r for r in subset if r in s]

<<<<<<< HEAD
def getall(repo, subset, x):
    """``all()``
    All changesets, the same as ``0:tip``.
=======
def date(repo, subset, x):
    """``date(interval)``
    Changesets within the interval, see :hg:`help dates`.
    """
    # i18n: "date" is a keyword
    ds = getstring(x, _("date requires a string"))
    dm = util.matchdate(ds)
    return [r for r in subset if dm(repo[r].date()[0])]

def keyword(repo, subset, x):
    """``keyword(string)``
    Search commit message, user name, and names of changed files for
    string. The match is case-insensitive.
>>>>>>> 9ea41d9e
    """
    # i18n: "all" is a keyword
    getargs(x, 0, 0, _("all takes no arguments"))
    return subset

def grep(repo, subset, x):
    """``grep(regex)``
    Like ``keyword(string)`` but accepts a regex. Use ``grep(r'...')``
    to ensure special escape characters are handled correctly. Unlike
    ``keyword(string)``, the match is case-sensitive.
    """
    try:
        # i18n: "grep" is a keyword
        gr = re.compile(getstring(x, _("grep requires a string")))
    except re.error, e:
        raise error.ParseError(_('invalid match pattern: %s') % e)
    l = []
    for r in subset:
        c = repo[r]
        for e in c.files() + [c.user(), c.description()]:
            if gr.search(e):
                l.append(r)
                break
    return l

<<<<<<< HEAD
=======
def author(repo, subset, x):
    """``author(string)``
    Alias for ``user(string)``.
    """
    # i18n: "author" is a keyword
    n = getstring(x, _("author requires a string")).lower()
    return [r for r in subset if n in repo[r].user().lower()]

def user(repo, subset, x):
    """``user(string)``
    User name contains string. The match is case-insensitive.
    """
    return author(repo, subset, x)

>>>>>>> 9ea41d9e
def hasfile(repo, subset, x):
    """``file(pattern)``
    Changesets affecting files matched by pattern.
    """
    # i18n: "file" is a keyword
    pat = getstring(x, _("file requires a pattern"))
    m = matchmod.match(repo.root, repo.getcwd(), [pat])
    s = []
    for r in subset:
        for f in repo[r].files():
            if m(f):
                s.append(r)
                break
    return s

<<<<<<< HEAD
def head(repo, subset, x):
    """``head()``
    Changeset is a named branch head.
=======
def contains(repo, subset, x):
    """``contains(pattern)``
    Revision contains a file matching pattern. See :hg:`help patterns`
    for information about file patterns.
>>>>>>> 9ea41d9e
    """
    # i18n: "head" is a keyword
    getargs(x, 0, 0, _("head takes no arguments"))
    hs = set()
    for b, ls in repo.branchmap().iteritems():
        hs.update(repo[h].rev() for h in ls)
    return [r for r in subset if r in hs]

def heads(repo, subset, x):
    """``heads(set)``
    Members of set with no children in set.
    """
    s = getset(repo, subset, x)
    ps = set(parents(repo, subset, x))
    return [r for r in s if r not in ps]

def keyword(repo, subset, x):
    """``keyword(string)``
    Search commit message, user name, and names of changed files for
    string.
    """
    # i18n: "keyword" is a keyword
    kw = getstring(x, _("keyword requires a string")).lower()
    l = []
    for r in subset:
        c = repo[r]
        t = " ".join(c.files() + [c.user(), c.description()])
        if kw in t.lower():
            l.append(r)
    return l

def limit(repo, subset, x):
    """``limit(set, n)``
    First n members of set.
    """
    # i18n: "limit" is a keyword
    l = getargs(x, 2, 2, _("limit requires two arguments"))
    try:
        # i18n: "limit" is a keyword
        lim = int(getstring(l[1], _("limit requires a number")))
    except ValueError:
        # i18n: "limit" is a keyword
        raise error.ParseError(_("limit expects a number"))
    ss = set(subset)
    os = getset(repo, range(len(repo)), l[0])[:lim]
    return [r for r in os if r in ss]

def last(repo, subset, x):
    """``last(set, n)``
    Last n members of set.
    """
    # i18n: "last" is a keyword
    l = getargs(x, 2, 2, _("last requires two arguments"))
    try:
        # i18n: "last" is a keyword
        lim = int(getstring(l[1], _("last requires a number")))
    except ValueError:
        # i18n: "last" is a keyword
        raise error.ParseError(_("last expects a number"))
    ss = set(subset)
    os = getset(repo, range(len(repo)), l[0])[-lim:]
    return [r for r in os if r in ss]

def maxrev(repo, subset, x):
    """``max(set)``
    Changeset with highest revision number in set.
    """
    os = getset(repo, range(len(repo)), x)
    if os:
        m = max(os)
        if m in subset:
            return [m]
    return []

def merge(repo, subset, x):
    """``merge()``
    Changeset is a merge changeset.
    """
    # i18n: "merge" is a keyword
    getargs(x, 0, 0, _("merge takes no arguments"))
    cl = repo.changelog
    return [r for r in subset if cl.parentrevs(r)[1] != -1]

def minrev(repo, subset, x):
    """``min(set)``
    Changeset with lowest revision number in set.
    """
    os = getset(repo, range(len(repo)), x)
    if os:
        m = min(os)
        if m in subset:
            return [m]
    return []

def modifies(repo, subset, x):
    """``modifies(pattern)``
    Changesets modifying files matched by pattern.
    """
    # i18n: "modifies" is a keyword
    pat = getstring(x, _("modifies requires a pattern"))
    return checkstatus(repo, subset, pat, 0)

def node(repo, subset, x):
    """``id(string)``
    Revision non-ambiguously specified by the given hex string prefix.
    """
    # i18n: "id" is a keyword
    l = getargs(x, 1, 1, _("id requires one argument"))
    # i18n: "id" is a keyword
    n = getstring(l[0], _("id requires a string"))
    if len(n) == 40:
        rn = repo[n].rev()
    else:
        rn = repo.changelog.rev(repo.changelog._partialmatch(n))
    return [r for r in subset if r == rn]

def outgoing(repo, subset, x):
    """``outgoing([path])``
    Changesets not found in the specified destination repository, or the
    default push location.
    """
    import hg # avoid start-up nasties
    # i18n: "outgoing" is a keyword
    l = getargs(x, 0, 1, _("outgoing requires a repository path"))
    # i18n: "outgoing" is a keyword
    dest = l and getstring(l[0], _("outgoing requires a repository path")) or ''
    dest = repo.ui.expandpath(dest or 'default-push', dest or 'default')
    dest, branches = hg.parseurl(dest)
    revs, checkout = hg.addbranchrevs(repo, repo, branches, [])
    if revs:
        revs = [repo.lookup(rev) for rev in revs]
    other = hg.repository(hg.remoteui(repo, {}), dest)
    repo.ui.pushbuffer()
    common, outheads = discovery.findcommonoutgoing(repo, other, onlyheads=revs)
    repo.ui.popbuffer()
    cl = repo.changelog
    o = set([cl.rev(r) for r in repo.changelog.findmissing(common, outheads)])
    return [r for r in subset if r in o]

def p1(repo, subset, x):
    """``p1([set])``
    First parent of changesets in set, or the working directory.
    """
    if x is None:
        p = repo[x].p1().rev()
        return [r for r in subset if r == p]

    ps = set()
    cl = repo.changelog
    for r in getset(repo, range(len(repo)), x):
        ps.add(cl.parentrevs(r)[0])
    return [r for r in subset if r in ps]

def p2(repo, subset, x):
    """``p2([set])``
    Second parent of changesets in set, or the working directory.
    """
    if x is None:
        ps = repo[x].parents()
        try:
            p = ps[1].rev()
            return [r for r in subset if r == p]
        except IndexError:
            return []

    ps = set()
    cl = repo.changelog
    for r in getset(repo, range(len(repo)), x):
        ps.add(cl.parentrevs(r)[1])
    return [r for r in subset if r in ps]

def parents(repo, subset, x):
    """``parents([set])``
    The set of all parents for all changesets in set, or the working directory.
    """
    if x is None:
        ps = tuple(p.rev() for p in repo[x].parents())
        return [r for r in subset if r in ps]

    ps = set()
    cl = repo.changelog
    for r in getset(repo, range(len(repo)), x):
        ps.update(cl.parentrevs(r))
    return [r for r in subset if r in ps]

def parentspec(repo, subset, x, n):
    """``set^0``
    The set.
    ``set^1`` (or ``set^``), ``set^2``
    First or second parent, respectively, of all changesets in set.
    """
    try:
        n = int(n[1])
        if n not in (0, 1, 2):
            raise ValueError
    except ValueError:
        raise error.ParseError(_("^ expects a number 0, 1, or 2"))
    ps = set()
    cl = repo.changelog
    for r in getset(repo, subset, x):
        if n == 0:
            ps.add(r)
        elif n == 1:
            ps.add(cl.parentrevs(r)[0])
        elif n == 2:
            parents = cl.parentrevs(r)
            if len(parents) > 1:
                ps.add(parents[1])
    return [r for r in subset if r in ps]

def present(repo, subset, x):
    """``present(set)``
    An empty set, if any revision in set isn't found; otherwise,
    all revisions in set.
    """
    try:
        return getset(repo, subset, x)
    except error.RepoLookupError:
        return []

def removes(repo, subset, x):
    """``removes(pattern)``
    Changesets which remove files matching pattern.
    """
    # i18n: "removes" is a keyword
    pat = getstring(x, _("removes requires a pattern"))
    return checkstatus(repo, subset, pat, 2)

def rev(repo, subset, x):
    """``rev(number)``
    Revision with the given numeric identifier.
    """
    # i18n: "rev" is a keyword
    l = getargs(x, 1, 1, _("rev requires one argument"))
    try:
        # i18n: "rev" is a keyword
        l = int(getstring(l[0], _("rev requires a number")))
    except ValueError:
        # i18n: "rev" is a keyword
        raise error.ParseError(_("rev expects a number"))
    return [r for r in subset if r == l]

def reverse(repo, subset, x):
    """``reverse(set)``
    Reverse order of set.
    """
    l = getset(repo, subset, x)
    l.reverse()
    return l

def roots(repo, subset, x):
    """``roots(set)``
    Changesets with no parent changeset in set.
    """
    s = getset(repo, subset, x)
    cs = set(children(repo, subset, x))
    return [r for r in s if r not in cs]

def sort(repo, subset, x):
    """``sort(set[, [-]key...])``
    Sort set by keys. The default sort order is ascending, specify a key
    as ``-key`` to sort in descending order.

    The keys can be:

    - ``rev`` for the revision number,
    - ``branch`` for the branch name,
    - ``desc`` for the commit message (description),
    - ``user`` for user name (``author`` can be used as an alias),
    - ``date`` for the commit date
    """
    # i18n: "sort" is a keyword
    l = getargs(x, 1, 2, _("sort requires one or two arguments"))
    keys = "rev"
    if len(l) == 2:
        keys = getstring(l[1], _("sort spec must be a string"))

    s = l[0]
    keys = keys.split()
    l = []
    def invert(s):
        return "".join(chr(255 - ord(c)) for c in s)
    for r in getset(repo, subset, s):
        c = repo[r]
        e = []
        for k in keys:
            if k == 'rev':
                e.append(r)
            elif k == '-rev':
                e.append(-r)
            elif k == 'branch':
                e.append(c.branch())
            elif k == '-branch':
                e.append(invert(c.branch()))
            elif k == 'desc':
                e.append(c.description())
            elif k == '-desc':
                e.append(invert(c.description()))
            elif k in 'user author':
                e.append(c.user())
            elif k in '-user -author':
                e.append(invert(c.user()))
            elif k == 'date':
                e.append(c.date()[0])
            elif k == '-date':
                e.append(-c.date()[0])
            else:
                raise error.ParseError(_("unknown sort key %r") % k)
        e.append(r)
        l.append(e)
    l.sort()
    return [e[-1] for e in l]

def tag(repo, subset, x):
    """``tag([name])``
    The specified tag by name, or all tagged revisions if no name is given.
    """
    # i18n: "tag" is a keyword
    args = getargs(x, 0, 1, _("tag takes one or no arguments"))
    cl = repo.changelog
    if args:
        tn = getstring(args[0],
                       # i18n: "tag" is a keyword
                       _('the argument to tag must be a string'))
        if not repo.tags().get(tn, None):
            raise util.Abort(_("tag '%s' does not exist") % tn)
        s = set([cl.rev(n) for t, n in repo.tagslist() if t == tn])
    else:
        s = set([cl.rev(n) for t, n in repo.tagslist() if t != 'tip'])
    return [r for r in subset if r in s]

def tagged(repo, subset, x):
    return tag(repo, subset, x)

def user(repo, subset, x):
    """``user(string)``
    User name is string.
    """
    return author(repo, subset, x)

symbols = {
    "adds": adds,
    "all": getall,
    "ancestor": ancestor,
    "ancestors": ancestors,
    "author": author,
    "bisected": bisected,
    "bookmark": bookmark,
    "branch": branch,
    "children": children,
    "closed": closed,
    "contains": contains,
    "date": date,
    "descendants": descendants,
    "file": hasfile,
    "filelog": filelog,
    "follow": follow,
    "grep": grep,
    "head": head,
    "heads": heads,
    "keyword": keyword,
    "last": last,
    "limit": limit,
    "max": maxrev,
    "min": minrev,
    "merge": merge,
    "modifies": modifies,
    "id": node,
    "outgoing": outgoing,
    "p1": p1,
    "p2": p2,
    "parents": parents,
    "present": present,
    "removes": removes,
    "reverse": reverse,
    "rev": rev,
    "roots": roots,
    "sort": sort,
    "tag": tag,
    "tagged": tagged,
    "user": user,
}

methods = {
    "range": rangeset,
    "string": stringset,
    "symbol": symbolset,
    "and": andset,
    "or": orset,
    "not": notset,
    "list": listset,
    "func": func,
    "ancestor": ancestorspec,
    "parent": parentspec,
    "parentpost": p1,
}

def optimize(x, small):
    if x is None:
        return 0, x

    smallbonus = 1
    if small:
        smallbonus = .5

    op = x[0]
    if op == 'minus':
        return optimize(('and', x[1], ('not', x[2])), small)
    elif op == 'dagrange':
        return optimize(('and', ('func', ('symbol', 'descendants'), x[1]),
                         ('func', ('symbol', 'ancestors'), x[2])), small)
    elif op == 'dagrangepre':
        return optimize(('func', ('symbol', 'ancestors'), x[1]), small)
    elif op == 'dagrangepost':
        return optimize(('func', ('symbol', 'descendants'), x[1]), small)
    elif op == 'rangepre':
        return optimize(('range', ('string', '0'), x[1]), small)
    elif op == 'rangepost':
        return optimize(('range', x[1], ('string', 'tip')), small)
    elif op == 'negate':
        return optimize(('string',
                         '-' + getstring(x[1], _("can't negate that"))), small)
    elif op in 'string symbol negate':
        return smallbonus, x # single revisions are small
    elif op == 'and' or op == 'dagrange':
        wa, ta = optimize(x[1], True)
        wb, tb = optimize(x[2], True)
        w = min(wa, wb)
        if wa > wb:
            return w, (op, tb, ta)
        return w, (op, ta, tb)
    elif op == 'or':
        wa, ta = optimize(x[1], False)
        wb, tb = optimize(x[2], False)
        if wb < wa:
            wb, wa = wa, wb
        return max(wa, wb), (op, ta, tb)
    elif op == 'not':
        o = optimize(x[1], not small)
        return o[0], (op, o[1])
    elif op == 'parentpost':
        o = optimize(x[1], small)
        return o[0], (op, o[1])
    elif op == 'group':
        return optimize(x[1], small)
    elif op in 'range list parent ancestorspec':
        wa, ta = optimize(x[1], small)
        wb, tb = optimize(x[2], small)
        return wa + wb, (op, ta, tb)
    elif op == 'func':
        f = getstring(x[1], _("not a symbol"))
        wa, ta = optimize(x[2], small)
        if f in "grep date user author keyword branch file outgoing closed":
            w = 10 # slow
        elif f in "modifies adds removes":
            w = 30 # slower
        elif f == "contains":
            w = 100 # very slow
        elif f == "ancestor":
            w = 1 * smallbonus
        elif f in "reverse limit":
            w = 0
        elif f in "sort":
            w = 10 # assume most sorts look at changelog
        else:
            w = 1
        return w + wa, (op, x[1], ta)
    return 1, x

class revsetalias(object):
    funcre = re.compile('^([^(]+)\(([^)]+)\)$')
    args = ()

    def __init__(self, token, value):
        '''Aliases like:

        h = heads(default)
        b($1) = ancestors($1) - ancestors(default)
        '''
        if isinstance(token, tuple):
            self.type, self.name = token
        else:
            m = self.funcre.search(token)
            if m:
                self.type = 'func'
                self.name = m.group(1)
                self.args = [x.strip() for x in m.group(2).split(',')]
            else:
                self.type = 'symbol'
                self.name = token

        if isinstance(value, str):
            for arg in self.args:
                value = value.replace(arg, repr(arg))
            self.replacement, pos = parse(value)
            if pos != len(value):
                raise error.ParseError('invalid token', pos)
        else:
            self.replacement = value

    def match(self, tree):
        if not tree:
            return False
        if tree == (self.type, self.name):
            return True
        if tree[0] != self.type:
            return False
        if len(tree) > 1 and tree[1] != ('symbol', self.name):
            return False
        # 'func' + funcname + args
        if ((self.args and len(tree) != 3) or
            (len(self.args) == 1 and tree[2][0] == 'list') or
            (len(self.args) > 1 and (tree[2][0] != 'list' or
                                     len(tree[2]) - 1 != len(self.args)))):
            raise error.ParseError('invalid amount of arguments', len(tree) - 2)
        return True

    def replace(self, tree):
        if tree == (self.type, self.name):
            return self.replacement
        result = self.replacement
        def getsubtree(i):
            if tree[2][0] == 'list':
                return tree[2][i + 1]
            return tree[i + 2]
        for i, v in enumerate(self.args):
            valalias = revsetalias(('string', v), getsubtree(i))
            result = valalias.process(result)
        return result

    def process(self, tree):
        if self.match(tree):
            return self.replace(tree)
        if isinstance(tree, tuple):
            return tuple(map(self.process, tree))
        return tree

def findaliases(ui, tree):
    for k, v in ui.configitems('revsetalias'):
        alias = revsetalias(k, v)
        tree = alias.process(tree)
    return tree

parse = parser.parser(tokenize, elements).parse

def match(ui, spec):
    if not spec:
        raise error.ParseError(_("empty query"))
    tree, pos = parse(spec)
    if (pos != len(spec)):
        raise error.ParseError("invalid token", pos)
    tree = findaliases(ui, tree)
    weight, tree = optimize(tree, True)
    def mfunc(repo, subset):
        return getset(repo, subset, tree)
    return mfunc

# tell hggettext to extract docstrings from these functions:
i18nfunctions = symbols.values()<|MERGE_RESOLUTION|>--- conflicted
+++ resolved
@@ -333,7 +333,8 @@
 
 def contains(repo, subset, x):
     """``contains(pattern)``
-    Revision contains pattern.
+    Revision contains a file matching pattern. See :hg:`help patterns`
+    for information about file patterns.
     """
     # i18n: "contains" is a keyword
     pat = getstring(x, _("contains requires a pattern"))
@@ -421,25 +422,9 @@
     s = set(repo.changelog.ancestors(p)) | set([p])
     return [r for r in subset if r in s]
 
-<<<<<<< HEAD
 def getall(repo, subset, x):
     """``all()``
     All changesets, the same as ``0:tip``.
-=======
-def date(repo, subset, x):
-    """``date(interval)``
-    Changesets within the interval, see :hg:`help dates`.
-    """
-    # i18n: "date" is a keyword
-    ds = getstring(x, _("date requires a string"))
-    dm = util.matchdate(ds)
-    return [r for r in subset if dm(repo[r].date()[0])]
-
-def keyword(repo, subset, x):
-    """``keyword(string)``
-    Search commit message, user name, and names of changed files for
-    string. The match is case-insensitive.
->>>>>>> 9ea41d9e
     """
     # i18n: "all" is a keyword
     getargs(x, 0, 0, _("all takes no arguments"))
@@ -465,23 +450,6 @@
                 break
     return l
 
-<<<<<<< HEAD
-=======
-def author(repo, subset, x):
-    """``author(string)``
-    Alias for ``user(string)``.
-    """
-    # i18n: "author" is a keyword
-    n = getstring(x, _("author requires a string")).lower()
-    return [r for r in subset if n in repo[r].user().lower()]
-
-def user(repo, subset, x):
-    """``user(string)``
-    User name contains string. The match is case-insensitive.
-    """
-    return author(repo, subset, x)
-
->>>>>>> 9ea41d9e
 def hasfile(repo, subset, x):
     """``file(pattern)``
     Changesets affecting files matched by pattern.
@@ -497,16 +465,9 @@
                 break
     return s
 
-<<<<<<< HEAD
 def head(repo, subset, x):
     """``head()``
     Changeset is a named branch head.
-=======
-def contains(repo, subset, x):
-    """``contains(pattern)``
-    Revision contains a file matching pattern. See :hg:`help patterns`
-    for information about file patterns.
->>>>>>> 9ea41d9e
     """
     # i18n: "head" is a keyword
     getargs(x, 0, 0, _("head takes no arguments"))
@@ -526,7 +487,7 @@
 def keyword(repo, subset, x):
     """``keyword(string)``
     Search commit message, user name, and names of changed files for
-    string.
+    string. The match is case-insensitive.
     """
     # i18n: "keyword" is a keyword
     kw = getstring(x, _("keyword requires a string")).lower()
@@ -843,7 +804,7 @@
 
 def user(repo, subset, x):
     """``user(string)``
-    User name is string.
+    User name contains string. The match is case-insensitive.
     """
     return author(repo, subset, x)
 
